//! The primary widget of Duat, used to display files.
//!
//! Most extensible features of Duat have the primary purpose of
//! serving the [`File`], such as multiple [`Cursor`]s, a
//! `History` system, [`Area::PrintInfo`], etc.
//!
//! The [`File`] also provides a list of printed lines through the
//! [`File::printed_lines`] method. This method is notably used by the
//! [`LineNumbers`] widget, that shows the numbers of the currently
//! printed lines.
//!
//! [`LineNumbers`]: https://docs.rs/duat-utils/latest/duat_utils/widgets/struct.LineNumbers.html
//! [`Cursor`]: crate::mode::Cursor
use std::{
    fs,
    path::{Path, PathBuf},
    sync::Arc,
};

use parking_lot::{Mutex, MutexGuard};

use self::parser::Parsers;
pub use self::parser::{FileTracker, Parser};
use crate::{
    cfg::PrintCfg,
    context::{self, Cache, Handle},
    data::Pass,
    form::Painter,
    hook::{self, FileWritten},
    mode::Selections,
    text::{BuilderPart, Bytes, Text, txt},
    ui::{Area, Ui, Widget},
};

mod parser;

/// The widget that is used to print and edit files
pub struct File<U: Ui> {
    path: PathKind,
    text: Text,
    printed_lines: Mutex<Vec<(usize, bool)>>,
    parsers: Parsers<U>,
    /// The [`PrintCfg`] of this [`File`]
    cfg: Arc<Mutex<PrintCfg>>,
    pub(crate) layout_order: usize,
}

impl<U: Ui> File<U> {
    pub(crate) fn new(path: Option<PathBuf>, print_cfg: PrintCfg) -> Self {
        let (text, path) = match path {
            Some(path) => {
                let canon_path = path.canonicalize();
                if let Ok(path) = &canon_path
                    && let Ok(file) = std::fs::read_to_string(path)
                {
                    let selections = {
                        let cursor = Cache::new().load(path).unwrap_or_default();
                        Selections::new(cursor)
                    };
                    let text = Text::from_bytes(Bytes::new(&file), selections, true);
                    (text, PathKind::SetExists(path.clone()))
                } else if canon_path.is_err()
                    && let Ok(mut canon_path) = path.with_file_name(".").canonicalize()
                {
                    canon_path.push(path.file_name().unwrap());
                    (Text::new_with_history(), PathKind::SetAbsent(canon_path))
                } else {
                    (Text::new_with_history(), PathKind::new_unset())
                }
            }
            None => (Text::new_with_history(), PathKind::new_unset()),
        };

        Self {
            path,
            text,
            cfg: Arc::new(Mutex::new(print_cfg)),
            printed_lines: Mutex::new(Vec::new()),
            parsers: Parsers::default(),
            layout_order: 0,
        }
    }

    /// Mutable reference to the [`PrintCfg`] of this `File`
    ///
    /// Note that, since every method of `PrintCfg` returns a mutable
    /// reference to the `PrintCfg`, you can chain these methods
    /// together, not needing to call this function more than once.
    ///
    /// TODO: EXAMPLES
    pub fn cfg(&mut self) -> parking_lot::MutexGuard<'_, PrintCfg> {
        self.cfg.lock()
    }

    ////////// Saving the File

    /// Writes the file to the current [`PathBuf`], if one was set
    pub fn save(&mut self) -> Result<Option<usize>, Text> {
        self.save_quit(false)
    }

    /// Saves and quits, resulting in no config reload
    pub(crate) fn save_quit(&mut self, quit: bool) -> Result<Option<usize>, Text> {
        if let PathKind::SetExists(path) | PathKind::SetAbsent(path) = &self.path {
            let path = path.clone();
            if self.text.has_unsaved_changes() {
                let bytes = self
                    .text
                    .write_to(std::io::BufWriter::new(fs::File::create(&path)?))
                    .inspect(|_| self.path = PathKind::SetExists(path.clone()))?;

                let path = path.to_string_lossy().to_string();
                hook::queue(FileWritten((path, bytes, quit)));

                Ok(Some(bytes))
            } else {
                Ok(None)
            }
        } else {
            Err(txt!("No file was set").build())
        }
    }

    /// Writes the file to the given [`Path`]
    ///
    /// [`Path`]: std::path::Path
    pub fn save_to(&self, path: impl AsRef<std::path::Path>) -> std::io::Result<Option<usize>> {
        self.save_quit_to(path, false)
    }

    /// Writes the file to the given [`Path`]
    ///
    /// [`Path`]: std::path::Path
    pub(crate) fn save_quit_to(
        &self,
        path: impl AsRef<std::path::Path>,
        quit: bool,
    ) -> std::io::Result<Option<usize>> {
        if self.text.has_unsaved_changes() {
            let path = path.as_ref();
            let res = self
                .text
                .write_to(std::io::BufWriter::new(fs::File::create(path)?))
                .map(Some);

            if let Ok(Some(bytes)) = res.as_ref() {
                hook::queue(FileWritten((
                    path.to_string_lossy().to_string(),
                    *bytes,
                    quit,
                )));
            }

            res
        } else {
            Ok(None)
        }
    }

    ////////// Path querying functions

    /// The full path of the file.
    ///
    /// If there is no set path, returns `"*scratch file*#{id}"`.
    pub fn path(&self) -> String {
        self.path.path()
    }

    /// The full path of the file.
    ///
    /// Returns [`None`] if the path has not been set yet, i.e., if
    /// the file is a scratch file.
    pub fn path_set(&self) -> Option<String> {
        self.path.path_set()
    }

    /// A [`Text`] from the full path of this [`PathKind`]
    ///
    /// # Formatting
    ///
    /// If the file's `path` was set:
    ///
    /// ```text
    /// [file]{path}
    /// ```
    ///
    /// If the file's `path` was not set:
    ///
    /// ```text
    /// [file.new.scratch]*scratch file #{id}*
    /// ```
    pub fn path_txt(&self) -> Text {
        self.path_kind().path_txt()
    }

    /// The file's name.
    ///
    /// If there is no set path, returns `"*scratch file #{id}*"`.
    pub fn name(&self) -> String {
        self.path.name()
    }

    /// The file's name.
    ///
    /// Returns [`None`] if the path has not been set yet, i.e., if
    /// the file is a scratch file.
    pub fn name_set(&self) -> Option<String> {
        self.path.name_set()
    }

    /// A [`Text`] from the name of this [`PathKind`]
    ///
    /// The name of a [`File`] widget is the same as the path, but it
    /// strips away the current directory. If it can't, it will try to
    /// strip away the home directory, replacing it with `"~"`. If
    /// that also fails, it will just show the full path.
    ///
    /// # Formatting
    ///
    /// If the file's `name` was set:
    ///
    /// ```text
    /// [file]{name}
    /// ```
    ///
    /// If the file's `name` was not set:
    ///
    /// ```text
    /// [file.new.scratch]*scratch file #{id}*
    /// ```
    pub fn name_txt(&self) -> Text {
        self.path.name_txt()
    }

    /// The type of [`PathBuf`]
    ///
    /// This represents the three possible states for a [`File`]'s
    /// [`PathBuf`], as it could either represent a real [`File`], not
    /// exist, or not have been defined yet.
    pub fn path_kind(&self) -> PathKind {
        self.path.clone()
    }

    /// Returns the currently printed set of lines.
    ///
    /// These are returned as a `usize`, showing the index of the line
    /// in the file, and a `bool`, which is `true` when the line is
    /// wrapped.
    pub fn printed_lines(&self) -> MutexGuard<'_, Vec<(usize, bool)>> {
        self.printed_lines.lock()
    }

    ////////// General querying functions

    /// The [`Bytes`] of the [`File`]'s [`Text`]
    pub fn bytes(&self) -> &Bytes {
        self.text.bytes()
    }

    /// The number of bytes in the file.
    pub fn len_bytes(&self) -> usize {
        self.text.len().byte()
    }

    /// The number of [`char`]s in the file.
    pub fn len_chars(&self) -> usize {
        self.text.len().char()
    }

    /// The number of lines in the file.
    pub fn len_lines(&self) -> usize {
        self.text.len().line()
    }

    /// The [`Selections`] that are used on the [`Text`], if they
    /// exist
    pub fn selections(&self) -> &Selections {
        self.text.selections()
    }

    /// A mutable reference to the [`Selections`], if they exist
    pub fn selections_mut(&mut self) -> &mut Selections {
        self.text.selections_mut()
    }

    /// Whether o not the [`File`] exists or not
    pub fn exists(&self) -> bool {
        self.path_set()
            .is_some_and(|p| std::fs::exists(PathBuf::from(&p)).is_ok_and(|e| e))
    }

    ////////// Parser functions

    /// Adds a [`Parser`] to this `File`
    ///
    /// The [`Parser`] will be able to keep track of every single
    /// [`Change`] that takes place in the `File`'s [`Text`], and can
    /// act on the `File` accordingly.
    ///
    /// This function will fail if a [`Parser`] of the same type was
    /// already added to this [`File`]
    pub fn add_parser<P: Parser<U>>(
        &mut self,
        f: impl FnOnce(FileTracker) -> P,
    ) -> Result<(), Text> {
        self.parsers.add(self, f)
    }

    /// Reads from a specific [`Parser`], if it was [added]
    ///
    /// This function will block until the [`Parser`] is ready to be
    /// read. This usually implies that the [`Parser`] is done
    /// processing all the [`Change`]s up to this point. But it could
    /// also be the case that the [`Parser`] doesn't really care about
    /// [`Change`]s.
    ///
    /// While this function is being called, trying to read or write
    /// to the same [`Parser`] will always return [`None`].
    ///
    /// If you want to read in a non blocking way, see
    /// [`File::try_read_parser`].
    ///
    /// [added]: Handle::add_parser
    /// [`Change`]: crate::text::Change
    pub fn read_parser<P: Parser<U>, Ret>(&self, read: impl FnOnce(&P) -> Ret) -> Option<Ret> {
        self.parsers.read_parser(read)
    }

    /// Tries tor read from a specific [`Parser`], if it was [added]
    ///
    /// Unlike [`File::read_parser`], this function will only be
    /// called when the [`Parser`] is ready to be read. This may not
    /// be the case if, for example, it is still processing
    /// [`Change`]s to the [`Text`]. In that case, the function will
    /// not be called and [`try_read_parser`] will return [`None`].
    ///
    /// While this function is being called, trying to read or write
    /// to the same [`Parser`] will always return [`None`].
    ///
    /// [added]: Handle::add_parser
    /// [`Change`]: crate::text::Change
    /// [`try_read_parser`]: Self::try_read_parser
    pub fn try_read_parser<P: Parser<U>, Ret>(&self, read: impl FnOnce(&P) -> Ret) -> Option<Ret> {
        self.parsers.try_read_parser(read)
    }

    /// Writes to a specific [`Parser`], if it was [added]
    ///
    /// This function will block until the [`Parser`] is ready to be
    /// written to. This usually implies that the [`Parser`] is done
    /// processing all the [`Change`]s up to this point. But it could
    /// also be the case that the [`Parser`] doesn't really care
    /// about [`Change`]s.
    ///
    /// While this function is being called, trying to read or write
    /// to the same [`Parser`] will always return [`None`].
    ///
    /// If you want to write in a non blocking way, see
    /// [`File::try_write_parser`].
    ///
    /// [added]: Handle::add_parser
    /// [`Change`]: crate::text::Change
    pub fn write_parser<P: Parser<U>, Ret>(
        &self,
        write: impl FnOnce(&mut P) -> Ret,
    ) -> Option<Ret> {
        self.parsers.write_parser(write)
    }

    /// Tries tor read a specific [`Parser`], if it was [added]
    ///
    /// Unlike [`File::write_parser`], this function will only be
    /// called when the [`Parser`] is ready to be written to. This may
    /// not be the case if, for example, it is still processing
    /// [`Change`]s to the [`Text`]. In that case, the function will
    /// not be called and [`try_write_parser`] will return [`None`].
    ///
    /// While this function is being called, trying to read or write
    /// to the same [`Parser`] will always return [`None`].
    ///
    /// [added]: Handle::add_parser
    /// [`Change`]: crate::text::Change
    /// [`try_write_parser`]: Self::try_write_parser
    pub fn try_write_parser<P: Parser<U>, Ret>(
        &self,
        write: impl FnOnce(&mut P) -> Ret,
    ) -> Option<Ret> {
        self.parsers.try_write_parser(write)
    }

<<<<<<< HEAD
=======
    /// Prepare this `File` for reloading
    ///
    /// This works by creating a new [`File`], which will take
    /// ownership of a stripped down version of this one's [`Text`]
    pub(crate) fn prepare_for_reloading(&mut self) -> Self {
        self.text.prepare_for_reloading();
        Self {
            path: self.path.clone(),
            text: std::mem::take(&mut self.text),
            printed_lines: Mutex::new(Vec::new()),
            parsers: Parsers::default(),
            cfg: Arc::default(),
            layout_order: self.layout_order,
        }
    }
}

impl<U: Ui> Widget<U> for File<U> {
>>>>>>> 8c90c535
    fn update(pa: &mut Pass, handle: &Handle<Self, U>) {
        let parsers = std::mem::take(&mut handle.write(pa).parsers);

        let file = handle.read(pa);
        let cfg = file.get_print_cfg();

        let (file, area) = handle.write_with_area(pa);

        if let Some(main) = file.text().selections().get_main() {
            area.scroll_around_point(file.text(), main.caret(), file.get_print_cfg());
        }

        let (start, _) = area.start_points(&file.text, cfg);
        let (end, _) = area.end_points(&file.text, cfg);

        parsers.update(pa, handle, start.byte()..end.byte());

        let file = handle.write(pa);
        file.parsers = parsers;

        file.text.update_bounds();
    }

    fn needs_update(&self, _: &Pass) -> bool {
        self.parsers.needs_update()
    }

    fn text(&self) -> &Text {
        &self.text
    }

    fn text_mut(&mut self) -> &mut Text {
        &mut self.text
    }

    fn get_print_cfg(&self) -> PrintCfg {
        *self.cfg.lock()
    }

    fn print(&self, painter: Painter, area: &<U as Ui>::Area) {
        let cfg = *self.cfg.lock();
        let (start, _) = area.start_points(&self.text, cfg);

        let mut last_line = area
            .rev_print_iter(self.text.iter_rev(start), cfg)
            .find_map(|(caret, item)| caret.wrap.then_some(item.line()));

        let mut printed_lines = self.printed_lines.lock();
        printed_lines.clear();

        let mut has_wrapped = false;

        area.print_with(&self.text, cfg, painter, move |caret, item| {
            has_wrapped |= caret.wrap;
            if has_wrapped && item.part.is_char() {
                has_wrapped = false;
                let line = item.line();
                let wrapped = last_line.is_some_and(|ll| ll == line);
                last_line = Some(line);
                printed_lines.push((line, wrapped));
            }
        })
    }
}

impl<U: Ui> Handle<File<U>, U> {
    /// Adds a [`Parser`] to react to [`Text`] [`Change`]s
    ///
    /// [`Change`]: crate::text::Change
    pub fn add_parser<P: Parser<U>>(
        &self,
        pa: &mut Pass,
        f: impl FnOnce(FileTracker) -> P,
    ) -> Result<(), Text> {
        let file = self.widget().read(pa);
        file.parsers.add(file, f)
    }
}

/// Represents the presence or absence of a path
#[derive(Debug, Clone)]
pub enum PathKind {
    /// A [`PathBuf`] that has been defined and points to a real file
    SetExists(PathBuf),
    /// A [`PathBuf`] that has been defined but isn't a real file
    SetAbsent(PathBuf),
    /// A [`PathBuf`] that has not been defined
    ///
    /// The number within represents a specific [`File`], and when
    /// printed to, for example, the [`StatusLine`], would show up as
    /// `txt!("[file]*scratch file*#{id}")`
    ///
    /// [`StatusLine`]: https://docs.rs/duat-utils/latest/duat_utils/widgets/struct.StatusLine.html
    NotSet(usize),
}

impl PathKind {
    /// Returns a new unset [`PathBuf`]
    pub(crate) fn new_unset() -> PathKind {
        use std::sync::atomic::{AtomicUsize, Ordering};
        static UNSET_COUNT: AtomicUsize = AtomicUsize::new(1);

        PathKind::NotSet(UNSET_COUNT.fetch_add(1, Ordering::Relaxed))
    }

    /// Returns a [`PathBuf`] if `self` is [`SetExists`] or
    /// [`SetAbsent`]
    pub fn as_path(&self) -> Option<PathBuf> {
        match self {
            PathKind::SetExists(path) | PathKind::SetAbsent(path) => Some(path.clone()),
            PathKind::NotSet(_) => None,
        }
    }

    /// The full path of the file.
    ///
    /// If there is no set path, returns `"*scratch file*#{id}"`.
    pub fn path(&self) -> String {
        match self {
            PathKind::SetExists(path) | PathKind::SetAbsent(path) => {
                path.to_string_lossy().to_string()
            }
            PathKind::NotSet(id) => {
                format!("*scratch file*#{id}")
            }
        }
    }

    /// The full path of the file.
    ///
    /// Returns [`None`] if the path has not been set yet.
    pub fn path_set(&self) -> Option<String> {
        match self {
            PathKind::SetExists(path) | PathKind::SetAbsent(path) => {
                Some(path.to_string_lossy().to_string())
            }
            PathKind::NotSet(_) => None,
        }
    }

    /// The file's name.
    ///
    /// If there is no set path, returns `"*scratch file #{id}*"`.
    pub fn name(&self) -> String {
        match self {
            PathKind::SetExists(path) | PathKind::SetAbsent(path) => {
                let cur_dir = context::cur_dir();
                if let Ok(path) = path.strip_prefix(cur_dir) {
                    path.to_string_lossy().to_string()
                } else if let Some(home_dir) = dirs_next::home_dir()
                    && let Ok(path) = path.strip_prefix(home_dir)
                {
                    Path::new("~").join(path).to_string_lossy().to_string()
                } else {
                    path.to_string_lossy().to_string()
                }
            }
            PathKind::NotSet(id) => format!("*scratch file #{id}*"),
        }
    }

    /// The file's name.
    ///
    /// Returns [`None`] if the path has not been set yet.
    pub fn name_set(&self) -> Option<String> {
        match self {
            PathKind::SetExists(path) | PathKind::SetAbsent(path) => {
                let cur_dir = context::cur_dir();
                Some(if let Ok(path) = path.strip_prefix(cur_dir) {
                    path.to_string_lossy().to_string()
                } else if let Some(home_dir) = dirs_next::home_dir()
                    && let Ok(path) = path.strip_prefix(home_dir)
                {
                    Path::new("~").join(path).to_string_lossy().to_string()
                } else {
                    path.to_string_lossy().to_string()
                })
            }
            PathKind::NotSet(_) => None,
        }
    }

    /// A [`Text`] from the full path of this [`PathKind`]
    ///
    /// # Formatting
    ///
    /// If the file's `path` was set:
    ///
    /// ```text
    /// [file]{path}
    /// ```
    ///
    /// If the file's `path` was not set:
    ///
    /// ```text
    /// [file.new.scratch]*scratch file #{id}*
    /// ```
    pub fn path_txt(&self) -> Text {
        match self {
            PathKind::SetExists(path) | PathKind::SetAbsent(path) => txt!("[file]{path}").build(),
            PathKind::NotSet(id) => txt!("[file.new.scratch]*scratch file #{id}*").build(),
        }
    }

    /// A [`Text`] from the name of this [`PathKind`]
    ///
    /// The name of a [`File`] widget is the same as the path, but it
    /// strips away the current directory. If it can't, it will try to
    /// strip away the home directory, replacing it with `"~"`. If
    /// that also fails, it will just show the full path.
    ///
    /// # Formatting
    ///
    /// If the file's `name` was set:
    ///
    /// ```text
    /// [file]{name}
    /// ```
    ///
    /// If the file's `name` was not set:
    ///
    /// ```text
    /// [file.new.scratch]*scratch file #{id}*
    /// ```
    pub fn name_txt(&self) -> Text {
        match self {
            PathKind::SetExists(path) | PathKind::SetAbsent(path) => {
                let cur_dir = context::cur_dir();
                if let Ok(path) = path.strip_prefix(cur_dir) {
                    txt!("[file]{path}").build()
                } else if let Some(home_dir) = dirs_next::home_dir()
                    && let Ok(path) = path.strip_prefix(home_dir)
                {
                    txt!("[file]{}", Path::new("~").join(path)).build()
                } else {
                    txt!("[file]{path}").build()
                }
            }
            PathKind::NotSet(id) => txt!("[file.new.scratch]*scratch file #{id}*").build(),
        }
    }
}

impl<P: AsRef<Path>> From<P> for PathKind {
    fn from(value: P) -> Self {
        let path = value.as_ref();
        if let Ok(true) = path.try_exists() {
            PathKind::SetExists(path.into())
        } else {
            PathKind::SetAbsent(path.into())
        }
    }
}

impl PartialEq for PathKind {
    fn eq(&self, other: &Self) -> bool {
        match (self, other) {
            (
                Self::SetExists(l0) | Self::SetAbsent(l0),
                Self::SetExists(r0) | Self::SetAbsent(r0),
            ) => l0 == r0,
            (Self::NotSet(l0), Self::NotSet(r0)) => l0 == r0,
            _ => false,
        }
    }
}

impl Eq for PathKind {}

impl From<PathKind> for BuilderPart {
    fn from(value: PathKind) -> Self {
        BuilderPart::Text(value.name_txt())
    }
}<|MERGE_RESOLUTION|>--- conflicted
+++ resolved
@@ -13,6 +13,7 @@
 //! [`Cursor`]: crate::mode::Cursor
 use std::{
     fs,
+    marker::PhantomData,
     path::{Path, PathBuf},
     sync::Arc,
 };
@@ -388,8 +389,6 @@
         self.parsers.try_write_parser(write)
     }
 
-<<<<<<< HEAD
-=======
     /// Prepare this `File` for reloading
     ///
     /// This works by creating a new [`File`], which will take
@@ -408,7 +407,6 @@
 }
 
 impl<U: Ui> Widget<U> for File<U> {
->>>>>>> 8c90c535
     fn update(pa: &mut Pass, handle: &Handle<Self, U>) {
         let parsers = std::mem::take(&mut handle.write(pa).parsers);
 
