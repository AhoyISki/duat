--- conflicted
+++ resolved
@@ -161,12 +161,8 @@
     file::File,
     form::{Form, FormId},
     mode::{KeyEvent, Mode},
-<<<<<<< HEAD
-    ui::{Ui, UiBuilder, Widget, WidgetCfg},
-=======
     text::Text,
     ui::{Ui, UiBuilder, Widget},
->>>>>>> 8c90c535
 };
 
 /// Hook functions
