#![feature(
    decl_macro,
    debug_closure_helpers,
    thread_spawn_hook,
    default_field_values,
)]
use std::{
    fmt::Debug,
    io::{self, Write},
    sync::{
        Arc, Mutex,
        atomic::{AtomicBool, Ordering},
        mpsc,
    },
    time::Duration,
};

pub use area::{Area, Coords};
use crossterm::{
    cursor,
    event::{self, Event as CtEvent, poll as ct_poll, read as ct_read},
    execute,
    style::{ContentStyle, Print},
    terminal::{self, ClearType},
};
use duat_core::{
<<<<<<< HEAD
    form::{self, Color}, session::DuatSender, ui::{self}, MainThreadOnly
=======
    MainThreadOnly,
    form::Color,
    session::DuatSender,
    ui::{self, GetOnce},
>>>>>>> 8c90c535
};

use self::{printer::Printer};
pub use self::{
    printer::{Brush, Frame},
    rules::{VertRule, VertRuleBuilder},
};
use crate::layout::Layouts;

mod area;
mod layout;
mod printer;
mod rules;

#[derive(Debug)]
pub struct Ui;

impl ui::Ui for Ui {
    type Area = Area;
    type MetaStatics = Mutex<MetaStatics>;

    fn open(ms: &'static Self::MetaStatics, duat_tx: DuatSender) {
        use event::{KeyboardEnhancementFlags as KEF, PushKeyboardEnhancementFlags};
        
        form::set_weak("rule.upper", "default.VertRule");
        form::set_weak("rule.lower", "default.VertRule");

        let term_rx = ms.lock().unwrap().rx.take().unwrap();
        let term_tx = ms.lock().unwrap().tx.clone();

        let print_thread = std::thread::Builder::new()
            .no_hooks()
            .name("print loop".to_string());
        let _ = print_thread.spawn(move || {
            // Wait for everything to be setup before doing anything to the
            // terminal, for a less jarring effect.
            let Ok(Event::NewPrinter(mut printer)) = term_rx.recv() else {
                unreachable!("Failed to load the Ui");
            };

            // Initial terminal setup
            // Some key chords (like alt+shift+o for some reason) don't work
            // without this.
            execute!(
                io::stdout(),
                terminal::EnterAlternateScreen,
                terminal::Clear(ClearType::All),
                terminal::DisableLineWrap,
                event::EnableBracketedPaste,
                event::EnableFocusChange,
                event::EnableMouseCapture
            )
            .unwrap();

            terminal::enable_raw_mode().unwrap();

            if let Ok(true) = terminal::supports_keyboard_enhancement() {
                queue!(
                    io::stdout(),
                    PushKeyboardEnhancementFlags(
                        KEF::DISAMBIGUATE_ESCAPE_CODES | KEF::REPORT_ALTERNATE_KEYS
                    )
                );
            }

            loop {
                match term_rx.recv() {
                    Ok(Event::Print) => printer.print(),
                    Ok(Event::UpdatePrinter) => printer.update(true, true),
                    Ok(Event::NewPrinter(new_printer)) => printer = new_printer,
                    Ok(Event::Quit) => break,
                    Err(_) => {}
                }
            }
        });

        let _ = std::thread::Builder::new()
            .name("crossterm".to_string())
            .no_hooks()
            .spawn(move || {
                loop {
                    let Ok(true) = ct_poll(Duration::from_millis(20)) else {
                        continue;
                    };

                    match ct_read() {
                        Ok(CtEvent::Key(key)) => {
                            if !key.kind.is_release() {
                                duat_tx.send_key(key).unwrap();
                            }
                        }
                        Ok(CtEvent::Resize(..)) => {
                            term_tx.send(Event::UpdatePrinter).unwrap();
                            duat_tx.send_resize().unwrap();
                        }
                        Ok(CtEvent::FocusGained) => duat_tx.send_focused().unwrap(),
                        Ok(CtEvent::FocusLost) => duat_tx.send_unfocused().unwrap(),
                        Ok(CtEvent::Mouse(_) | CtEvent::Paste(_)) => {}
                        Err(_) => {}
                    }
                }
            });
    }

    fn close(ms: &'static Self::MetaStatics) {
        ms.lock().unwrap().tx.send(Event::Quit).unwrap();

        if let Ok(true) = terminal::supports_keyboard_enhancement() {
            queue!(io::stdout(), event::PopKeyboardEnhancementFlags);
        }

        execute!(
            io::stdout(),
            terminal::Clear(ClearType::All),
            terminal::EnableLineWrap,
            event::DisableBracketedPaste,
            event::DisableFocusChange,
            event::DisableMouseCapture,
            cursor::Show,
            terminal::LeaveAlternateScreen,
        )
        .unwrap();

        terminal::disable_raw_mode().unwrap();
    }

    fn new_root(
        ms: &'static Self::MetaStatics,
        cache: <Self::Area as ui::Area>::Cache,
    ) -> Self::Area {
        let mut ms = ms.lock().unwrap();
        let printer = (ms.printer_fn)();

        let main_id = 
            // SAFETY: Ui::MetaStatics is not Send + Sync, so this can't be called
            // from another thread
            unsafe { ms.layouts.get() }.new_layout(printer.clone(), ms.frame, cache);

        let root = Area::new(main_id, unsafe { ms.layouts.get() }.clone());
        ms.windows.push((root.clone(), printer.clone()));
        if ms.windows.len() == 1 {
            ms.tx.send(Event::NewPrinter(printer)).unwrap();
        }

        root
    }

    fn new_spawned(
        ms: &'static Self::MetaStatics,
        id: duat_core::text::SpawnId,
        specs: ui::SpawnSpecs,
        cache: <Self::Area as ui::Area>::Cache,
        win: usize,
    ) -> Self::Area {
        let ms = ms.lock().unwrap();
        let id = unsafe { ms.layouts.get() }.spawn_on_text(id, specs, cache, win);

        Area::new(id, unsafe { ms.layouts.get() }.clone())
    }

    fn switch_window(ms: &'static Self::MetaStatics, win: usize) {
        let mut ms = ms.lock().unwrap();
        ms.win = win;
        ms.tx.send(Event::NewPrinter(ms.cur_printer())).unwrap()
    }

    fn flush_layout(ms: &'static Self::MetaStatics) {
        ms.lock().unwrap().cur_printer().update(true, false);
    }

    fn print(ms: &'static Self::MetaStatics) {
        ms.lock().unwrap().tx.send(Event::Print).unwrap();
    }

    fn load(_ms: &'static Self::MetaStatics) {
        // Hook for returning to regular terminal state
        std::panic::set_hook(Box::new(|info| {
            let trace = std::backtrace::Backtrace::capture();
            terminal::disable_raw_mode().unwrap();
            execute!(
                io::stdout(),
                terminal::Clear(ClearType::All),
                terminal::LeaveAlternateScreen,
                cursor::MoveToColumn(0),
                terminal::Clear(ClearType::FromCursorDown),
                terminal::EnableLineWrap,
                cursor::Show,
                Print(info)
            )
            .unwrap();
            if let std::backtrace::BacktraceStatus::Captured = trace.status() {
                println!();
                execute!(io::stdout(), cursor::MoveToColumn(0)).unwrap();
                for line in trace.to_string().lines() {
                    if !line.contains("             at ") {
                        println!("{line}");
                        queue!(io::stdout(), cursor::MoveToColumn(0));
                    }
                }
            }
            for line in info.to_string().lines() {
                println!("{line}");
                execute!(io::stdout(), cursor::MoveToColumn(0)).unwrap();
            }
        }));
    }

    fn unload(ms: &'static Self::MetaStatics) {
        let mut ms = ms.lock().unwrap();
        ms.windows = Vec::new();
        // SAFETY: Ui::MetaStatics is not Send + Sync, so this can't be called
        // from another thread
        unsafe { ms.layouts.get() }.reset();
        ms.win = 0;
    }

    fn remove_window(ms: &'static Self::MetaStatics, win: usize) {
        let mut ms = ms.lock().unwrap();
        ms.windows.remove(win);
        // SAFETY: Ui::MetaStatics is not Send + Sync, so this can't be called
        // from another thread
        unsafe { ms.layouts.get() }.remove_window(win);
        if ms.win > win {
            ms.win -= 1;
        }
    }
}

impl Clone for Ui {
    fn clone(&self) -> Self {
        panic!("You are not supposed to clone the Ui");
    }
}

impl Default for Ui {
    fn default() -> Self {
        panic!("You are not supposed to use the default constructor of the Ui");
    }
}

#[doc(hidden)]
pub struct MetaStatics {
    windows: Vec<(Area, Arc<Printer>)>,
    layouts: MainThreadOnly<Layouts>,
    win: usize,
    frame: Frame,
    printer_fn: fn() -> Arc<Printer>,
    rx: Option<mpsc::Receiver<Event>>,
    tx: mpsc::Sender<Event>,
}

impl MetaStatics {
    fn cur_printer(&self) -> Arc<Printer> {
        if let Some((_, printer)) = self.windows.get(self.win) {
            // On switching, the window size could've changed, so take that into
            // account
            printer.update(true, true);
            printer.clone()
        } else {
            unreachable!("Started printing before a window was created");
        }
    }
}

impl GetOnce<Ui> for Mutex<MetaStatics> {
    fn get_once() -> Option<&'static Self> {
        static GOT: AtomicBool = AtomicBool::new(false);
        let (tx, rx) = mpsc::channel();

        (!GOT.fetch_or(true, Ordering::Relaxed)).then(|| {
            Box::leak(Box::new(Mutex::new(MetaStatics {
                windows: Vec::new(),
                layouts: MainThreadOnly::default(),
                win: 0,
                frame: Frame::default(),
                printer_fn: || Arc::new(Printer::new()),
                rx: Some(rx),
                tx,
            }))) as &'static Self
        })
    }
}

// SAFETY: The Area (the part that is not Send + Sync) is only ever
// accessed from the main thread.
unsafe impl Send for MetaStatics {}

#[derive(Debug)]
pub enum Anchor {
    TopLeft,
    TopRight,
    BottomLeft,
    BottomRight,
}

enum Event {
    Print,
    UpdatePrinter,
    NewPrinter(Arc<Printer>),
    Quit,
}

impl Eq for Event {}

impl PartialEq for Event {
    fn eq(&self, other: &Self) -> bool {
        core::mem::discriminant(self) == core::mem::discriminant(other)
    }
}

#[derive(Clone, Copy, PartialEq)]
pub struct AreaId(usize);

impl AreaId {
    /// Generates a unique index for [`Rect`]s.
    fn new() -> Self {
        use std::sync::atomic::{AtomicUsize, Ordering};
        static INDEX_COUNTER: AtomicUsize = AtomicUsize::new(0);

        AreaId(INDEX_COUNTER.fetch_add(1, Ordering::Relaxed))
    }
}

impl std::fmt::Debug for AreaId {
    fn fmt(&self, f: &mut std::fmt::Formatter<'_>) -> std::fmt::Result {
        f.write_fmt(format_args!("{}", self.0))
    }
}

type Equality = cassowary::Constraint;

fn print_style(
    w: &mut impl Write,
    style: ContentStyle,
    ansi_codes: &mut micromap::Map<CStyle, String, 16>,
) {
    if let Some(ansi) = ansi_codes.get(&CStyle(style)) {
        w.write_all(ansi.as_bytes()).unwrap();
    } else if style != ContentStyle::default() {
        let ansi = {
            let mut ansi = String::new();
            use crossterm::style::Attribute::{self, *};
            const ATTRIBUTES: [(Attribute, &str); 10] = [
                (Reset, "0"),
                (Bold, "1"),
                (Dim, "2"),
                (Italic, "3"),
                (Underlined, "4"),
                (DoubleUnderlined, "4;2"),
                (Undercurled, "4;3"),
                (Underdotted, "4;4"),
                (Underdashed, "4;5"),
                (Reverse, "7"),
            ];
            color_values!(U8, "", "");
            color_values!(U8_SC, "", ";");
            color_values!(U8_FG_RGB, "38;2;", ";");
            color_values!(U8_FG_ANSI, "38;5;", ";");
            color_values!(U8_BG_RGB, "48;2;", ";");
            color_values!(U8_BG_ANSI, "48;5;", ";");
            color_values!(U8_UL_RGB, "58;2;", ";");
            color_values!(U8_UL_ANSI, "58;5;", ";");

            ansi.push_str("\x1b[");

            let mut semicolon = false;
            if !style.attributes.is_empty() {
                for (attr, code) in ATTRIBUTES {
                    if style.attributes.has(attr) {
                        if semicolon {
                            ansi.push(';')
                        }
                        ansi.push_str(code);
                        semicolon = true;
                    }
                }
            }

            let semicolon = if let Some(color) = style.foreground_color {
                if semicolon {
                    ansi.push(';');
                }
                match color {
                    Color::Reset => ansi.push_str("39"),
                    Color::Black => ansi.push_str("30"),
                    Color::DarkRed => ansi.push_str("31"),
                    Color::DarkGreen => ansi.push_str("32"),
                    Color::DarkYellow => ansi.push_str("33"),
                    Color::DarkBlue => ansi.push_str("34"),
                    Color::DarkMagenta => ansi.push_str("35"),
                    Color::DarkCyan => ansi.push_str("36"),
                    Color::Grey => ansi.push_str("37"),
                    Color::DarkGrey => ansi.push_str("90"),
                    Color::Red => ansi.push_str("91"),
                    Color::Green => ansi.push_str("92"),
                    Color::Yellow => ansi.push_str("93"),
                    Color::Blue => ansi.push_str("94"),
                    Color::Magenta => ansi.push_str("95"),
                    Color::Cyan => ansi.push_str("96"),
                    Color::White => ansi.push_str("97"),
                    Color::Rgb { r, g, b } => {
                        ansi.push_str(U8_FG_RGB[r as usize]);
                        ansi.push_str(U8_SC[g as usize]);
                        ansi.push_str(U8[b as usize])
                    }
                    Color::AnsiValue(val) => ansi.push_str(U8_FG_ANSI[val as usize]),
                };
                true
            } else {
                semicolon
            };

            let semicolon = if let Some(color) = style.background_color {
                if semicolon {
                    ansi.push(';');
                }
                match color {
                    Color::Reset => ansi.push_str("49"),
                    Color::Black => ansi.push_str("40"),
                    Color::DarkRed => ansi.push_str("41"),
                    Color::DarkGreen => ansi.push_str("42"),
                    Color::DarkYellow => ansi.push_str("43"),
                    Color::DarkBlue => ansi.push_str("44"),
                    Color::DarkMagenta => ansi.push_str("45"),
                    Color::DarkCyan => ansi.push_str("46"),
                    Color::Grey => ansi.push_str("47"),
                    Color::DarkGrey => ansi.push_str("100"),
                    Color::Red => ansi.push_str("101"),
                    Color::Green => ansi.push_str("102"),
                    Color::Yellow => ansi.push_str("103"),
                    Color::Blue => ansi.push_str("104"),
                    Color::Magenta => ansi.push_str("105"),
                    Color::Cyan => ansi.push_str("106"),
                    Color::White => ansi.push_str("107"),
                    Color::Rgb { r, g, b } => {
                        ansi.push_str(U8_BG_RGB[r as usize]);
                        ansi.push_str(U8_SC[g as usize]);
                        ansi.push_str(U8[b as usize]);
                    }
                    Color::AnsiValue(val) => ansi.push_str(U8_BG_ANSI[val as usize]),
                };
                true
            } else {
                semicolon
            };

            if let Some(color) = style.underline_color {
                if semicolon {
                    ansi.push(';');
                }
                match color {
                    Color::Reset => ansi.push_str("59"),
                    Color::Black => ansi.push_str("58;0"),
                    Color::DarkRed => ansi.push_str("58;1"),
                    Color::DarkGreen => ansi.push_str("58;2"),
                    Color::DarkYellow => ansi.push_str("58;3"),
                    Color::DarkBlue => ansi.push_str("58;4"),
                    Color::DarkMagenta => ansi.push_str("58;5"),
                    Color::DarkCyan => ansi.push_str("58;6"),
                    Color::Grey => ansi.push_str("58;7"),
                    Color::DarkGrey => ansi.push_str("58;8"),
                    Color::Red => ansi.push_str("58;9"),
                    Color::Green => ansi.push_str("58;10"),
                    Color::Yellow => ansi.push_str("58;11"),
                    Color::Blue => ansi.push_str("58;12"),
                    Color::Magenta => ansi.push_str("58;13"),
                    Color::Cyan => ansi.push_str("58;14"),
                    Color::White => ansi.push_str("58;15"),
                    Color::Rgb { r, g, b } => {
                        ansi.push_str(U8_UL_RGB[r as usize]);
                        ansi.push_str(U8_SC[g as usize]);
                        ansi.push_str(U8[b as usize])
                    }
                    Color::AnsiValue(val) => ansi.push_str(U8_UL_ANSI[val as usize]),
                };
            }

            ansi.push('m');

            ansi
        };

        w.write_all(ansi.as_bytes()).unwrap();

        ansi_codes.checked_insert(CStyle(style), ansi);
    }
}

macro queue($writer:expr $(, $command:expr)* $(,)?) {
    crossterm::queue!($writer $(, $command)*).unwrap()
}

#[rustfmt::skip]
macro color_values($name:ident, $p:literal, $s:literal) {
    macro c($n:literal) {
        concat!($p, $n, $s)
    }
    const $name: [&str; 256] = [
        c!(0), c!(1), c!(2), c!(3), c!(4), c!(5), c!(6), c!(7), c!(8), c!(9), c!(10), c!(11),
        c!(12), c!(13), c!(14), c!(15), c!(16), c!(17), c!(18), c!(19), c!(20), c!(21), c!(22),
        c!(23), c!(24), c!(25), c!(26), c!(27), c!(28), c!(29), c!(30), c!(31), c!(32), c!(33),
        c!(34), c!(35), c!(36), c!(37), c!(38), c!(39), c!(40), c!(41), c!(42), c!(43), c!(44),
        c!(45), c!(46), c!(47), c!(48), c!(49), c!(50), c!(51), c!(52), c!(53), c!(54), c!(55),
        c!(56), c!(57), c!(58), c!(59), c!(60), c!(61), c!(62), c!(63), c!(64), c!(65), c!(66),
        c!(67), c!(68), c!(69), c!(70), c!(71), c!(72), c!(73), c!(74), c!(75), c!(76), c!(77),
        c!(78), c!(79), c!(80), c!(81), c!(82), c!(83), c!(84), c!(85), c!(86), c!(87), c!(88),
        c!(89), c!(90), c!(91), c!(92), c!(93), c!(94), c!(95), c!(96), c!(97), c!(98), c!(99),
        c!(100), c!(101), c!(102), c!(103), c!(104), c!(105), c!(106), c!(107), c!(108), c!(109),
        c!(110), c!(111), c!(112), c!(113), c!(114), c!(115), c!(116), c!(117), c!(118), c!(119),
        c!(120), c!(121), c!(122), c!(123), c!(124), c!(125), c!(126), c!(127), c!(128), c!(129),
        c!(130), c!(131), c!(132), c!(133), c!(134), c!(135), c!(136), c!(137), c!(138), c!(139),
        c!(140), c!(141), c!(142), c!(143), c!(144), c!(145), c!(146), c!(147), c!(148), c!(149),
        c!(150), c!(151), c!(152), c!(153), c!(154), c!(155), c!(156), c!(157), c!(158), c!(159),
        c!(160), c!(161), c!(162), c!(163), c!(164), c!(165), c!(166), c!(167), c!(168), c!(169),
        c!(170), c!(171), c!(172), c!(173), c!(174), c!(175), c!(176), c!(177), c!(178), c!(179),
        c!(180), c!(181), c!(182), c!(183), c!(184), c!(185), c!(186), c!(187), c!(188), c!(189),
        c!(190), c!(191), c!(192), c!(193), c!(194), c!(195), c!(196), c!(197), c!(198), c!(199),
        c!(200), c!(201), c!(202), c!(203), c!(204), c!(205), c!(206), c!(207), c!(208), c!(209),
        c!(210), c!(211), c!(212), c!(213), c!(214), c!(215), c!(216), c!(217), c!(218), c!(219),
        c!(220), c!(221), c!(222), c!(223), c!(224), c!(225), c!(226), c!(227), c!(228), c!(229),
        c!(230), c!(231), c!(232), c!(233), c!(234), c!(235), c!(236), c!(237), c!(238), c!(239),
        c!(240), c!(241), c!(242), c!(243), c!(244), c!(245), c!(246), c!(247), c!(248), c!(249),
        c!(250), c!(251), c!(252), c!(253), c!(254), c!(255),
    ];
}

#[derive(Clone, Copy, PartialEq, Eq)]
pub struct CStyle(ContentStyle);

impl std::hash::Hash for CStyle {
    fn hash<H: std::hash::Hasher>(&self, state: &mut H) {
        self.0.foreground_color.hash(state);
        self.0.background_color.hash(state);
        self.0.foreground_color.hash(state);
        let attr: u32 = unsafe { std::mem::transmute(self.0.attributes) };
        attr.hash(state);
    }
}<|MERGE_RESOLUTION|>--- conflicted
+++ resolved
@@ -24,14 +24,10 @@
     terminal::{self, ClearType},
 };
 use duat_core::{
-<<<<<<< HEAD
-    form::{self, Color}, session::DuatSender, ui::{self}, MainThreadOnly
-=======
     MainThreadOnly,
-    form::Color,
+    form::{self, Color},
     session::DuatSender,
     ui::{self, GetOnce},
->>>>>>> 8c90c535
 };
 
 use self::{printer::Printer};
