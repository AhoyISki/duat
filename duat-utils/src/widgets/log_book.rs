--- conflicted
+++ resolved
@@ -14,11 +14,6 @@
     pub close_on_unfocus: bool,
 }
 
-<<<<<<< HEAD
-impl<U: Ui> Widget<U> for LogBook {
-    type Cfg = LogBookCfg<U>;
-
-=======
 impl LogBook {
     /// Reformats this `LogBook`
     pub fn fmt(&mut self, fmt: impl FnMut(Record) -> Option<Text> + Send + 'static) {
@@ -33,7 +28,6 @@
 }
 
 impl<U: Ui> Widget<U> for LogBook {
->>>>>>> 8c90c535
     fn update(pa: &mut Pass, handle: &Handle<Self, U>)
     where
         Self: Sized,
@@ -67,29 +61,7 @@
         &mut self.text
     }
 
-<<<<<<< HEAD
-    fn print_cfg(&self) -> PrintCfg {
-=======
-    fn once() -> Result<(), Text> {
-        form::set_weak("default.LogBook", Form::on_dark_grey());
-        form::set_weak("log_book.error", "default.error");
-        form::set_weak("log_book.warn", "default.warn");
-        form::set_weak("log_book.info", "default.info");
-        form::set_weak("log_book.debug", "default.debug");
-        form::set_weak("log_book.colon", "prompt.colon");
-        form::set_weak("log_book.bracket", "punctuation.bracket");
-        form::set_weak("log_book.target", "module");
-
-        cmd::add!("logs", |pa| {
-            mode::set(Pager::<LogBook, U>::new());
-            Ok(None)
-        });
-
-        Ok(())
-    }
-
     fn get_print_cfg(&self) -> PrintCfg {
->>>>>>> 8c90c535
         *PrintCfg::new().wrap_on_word().set_scrolloff(0, 0)
     }
 
@@ -195,35 +167,4 @@
 
         Self { fmt: Box::new(default_fmt), .. }
     }
-}
-
-impl<U: Ui> Default for LogBookCfg<U> {
-    fn default() -> Self {
-        LogBookCfg {
-            format_rec: Box::new(|rec| {
-                use context::Level::*;
-                let mut builder = match rec.level() {
-                    Error => txt!("[log_book.error][[ERROR]][log_book.colon]:  "),
-                    Warn => txt!("[log_book.warn][[WARNING]][log_book.colon]: "),
-                    Info => txt!("[log_book.info][[INFO]][log_book.colon]:   "),
-                    Debug => txt!("[log_book.debug][[DEBUG]][log_book.colon]:  "),
-                    Trace => unreachable!("Trace is not meant to be useable"),
-                };
-
-                builder.push(txt!(
-                    "[log_book.bracket]([log_book.target]{}[log_book.bracket])[] {}",
-                    rec.metadata().target(),
-                    rec.text().clone()
-                ));
-
-                Some(builder.build())
-            }),
-            close_on_unfocus: true,
-            hidden: true,
-            side: Side::Right,
-            height: Ratio(1, 4),
-            width: Ratio(2, 7),
-            _ghost: PhantomData,
-        }
-    }
 }